--- conflicted
+++ resolved
@@ -99,11 +99,8 @@
     def __init__(self) -> None:
         self.application = ApplicationBuilder().token(settings.TELEGRAM_TOKEN).build()
         self.bot = OpenAIBot()
-<<<<<<< HEAD
+
         self.conversations: dict[int, List[dict]] = {}
-=======
-        self._media_groups: dict[str, dict] = {}
->>>>>>> f2e2e0e1
 
         self.application.add_handler(CommandHandler("start", self.start))
         self.application.add_handler(CommandHandler("clear", self.clear))
