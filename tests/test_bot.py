--- conflicted
+++ resolved
@@ -50,7 +50,7 @@
     assert reply == "ok"
 
 
-<<<<<<< HEAD
+
 def test_openai_bot_conversation(monkeypatch):
     monkeypatch.setattr(
         settings, "ASSISTANTS", [{"role": "assistant", "system_prompt": "A"}]
@@ -76,7 +76,7 @@
         {"role": "user", "content": "again"},
         {"role": "assistant", "content": "second"},
     ]
-=======
+
 def test_telegram_bot_album(monkeypatch):
     async def run():
         responses = []
@@ -112,4 +112,3 @@
         assert responses == ["album"]
 
     asyncio.run(run())
->>>>>>> f2e2e0e1
